--- conflicted
+++ resolved
@@ -530,25 +530,6 @@
 
     def test_compound_token_normalization(self):
         # Tests that the compound tokens are normalized properly
-<<<<<<< HEAD
-        test_texts = [ # Normalization of words from tokenization hints
-                       { 'text': 'SKT -st või LinkedIn -ist ma eriti ei hooligi, aga 10 000\'es koht huvitab küll.',\
-                         'expected_compound_tokens': [['SKT', '-', 'st'], ['LinkedIn', '-', 'ist'],['10', '000', "'", 'es']] ,\
-                         'expected_normalizations': ['SKT-st', 'LinkedIn-ist', "10000'es"] },\
-                       # Normalization of words with hyphens 
-                       { 'text': 'Mis lil-li müüs Tiit 10-e krooniga?',\
-                         'expected_compound_tokens': [['lil', '-', 'li'], ['10', '-', 'e']] ,\
-                         'expected_normalizations': ['lilli', '10-e'] },\
-                       { 'text': 'kõ-kõ-kõik v-v-v-ve-ve-ve-vere-taoline on m-a-a-a-l-u-n-e...',\
-                         'expected_compound_tokens': [['kõ', '-', 'kõ', '-', 'kõik'], ['v', '-', 'v', '-', 'v', '-', 've', '-', 've', '-', 've', '-', 'vere', '-', 'taoline'], ['m', '-', 'a', '-', 'a', '-', 'a', '-', 'l', '-', 'u', '-', 'n', '-', 'e']] ,\
-                         'expected_normalizations': ['kõik', 'vere-taoline', 'maaalune'] },\
-                       # Normalization of halved words: do not separate hyphens, and do not delete hyphens
-                       { 'text': 'Kas kindlustus- , väärtpaberi- ja pangainspektsioon ühendatakse?',\
-                         'expected_compound_tokens': [['kindlustus', '-'], ['väärtpaberi', '-']] ,\
-                         'expected_texts': [ 'kindlustus-', 'väärtpaberi-' ] ,\
-                         'expected_normalizations': [ None, None ] },\
-                     ]
-=======
         test_texts = [# Normalization of words from tokenization hints
                       {'text': 'SKT -st või LinkedIn -ist ma eriti ei hooligi, aga 10 000\'es koht huvitab küll.',
                        'expected_compound_tokens': [['SKT', '-', 'st'], ['LinkedIn', '-', 'ist'],['10', '000', "'", 'es']],
@@ -566,7 +547,6 @@
                        'expected_texts': [ 'kindlustus-', 'väärtpaberi-'],
                        'expected_normalizations': [ None, None ]},
                       ]
->>>>>>> ec487a95
         for test_text in test_texts:
             text = Text( test_text['text'])
             # Perform analysis
@@ -580,12 +560,7 @@
                 self.assertListEqual(test_text['expected_compound_tokens'][ctid], tokens)
                 self.assertEqual(test_text['expected_normalizations'][ctid], comp_token.normalized)
                 if 'expected_texts' in test_text:
-<<<<<<< HEAD
-                    self.assertEqual(test_text['expected_texts'][ctid], comp_token.enclosing_text)
-
-=======
                     self.assertEqual(test_text['expected_texts'][ctid], ''.join(comp_token.text))
->>>>>>> ec487a95
 
     def test_using_custom_abbreviations(self):
         # Tests using a list of custom abbreviations
